--- conflicted
+++ resolved
@@ -41,6 +41,7 @@
   error: (msg) => {
     print(styles.error(msg));
   },
+
 
   success: (msg) => {
     print(styles.success(msg));
@@ -88,24 +89,6 @@
       print(' ' + colors.red.bold(`${symbols.err} FAILED`) + ' ' + colors.grey(`in ${test.duration}ms`));
       print();
     }
-<<<<<<< HEAD
-
-
-  },
-
-  child: {
-    suite: (suite, options) => {
-      if (!suite.title) return;
-      process.stdout.write('[ ' + options + ' ] ');
-    },
-    test: (test, options) => {
-      process.stdout.write('[ ' + options + ' ] ');
-    },
-    results: (options) => {
-      process.stdout.write('[ ' + options + ' ] ');
-    }
-=======
->>>>>>> a5f4c136
   },
 
   say: (message) => {
